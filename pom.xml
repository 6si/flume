<?xml version="1.0" encoding="UTF-8"?>
<!--
Licensed to the Apache Software Foundation (ASF) under one or more
contributor license agreements.  See the NOTICE file distributed with
this work for additional information regarding copyright ownership.
The ASF licenses this file to You under the Apache License, Version 2.0
(the "License"); you may not use this file except in compliance with
the License.  You may obtain a copy of the License at

     http://www.apache.org/licenses/LICENSE-2.0

Unless required by applicable law or agreed to in writing, software
distributed under the License is distributed on an "AS IS" BASIS,
WITHOUT WARRANTIES OR CONDITIONS OF ANY KIND, either express or implied.
See the License for the specific language governing permissions and
limitations under the License.
-->
<project xmlns="http://maven.apache.org/POM/4.0.0" xmlns:xsi="http://www.w3.org/2001/XMLSchema-instance"
  xsi:schemaLocation="http://maven.apache.org/POM/4.0.0 http://maven.apache.org/xsd/maven-4.0.0.xsd">

  <parent>
    <groupId>org.apache</groupId>
    <artifactId>apache</artifactId>
    <version>9</version>
  </parent>

  <modelVersion>4.0.0</modelVersion>
  <groupId>org.apache.flume</groupId>
  <artifactId>flume-parent</artifactId>
  <version>1.1.0-incubating-SNAPSHOT</version>
  <packaging>pom</packaging>
  <name>Apache Flume</name>

  <properties>
    <!-- Set default encoding to UTF-8 to remove maven complaints -->
    <project.build.sourceEncoding>UTF-8</project.build.sourceEncoding>

    <!-- defaults for flaky test and focused test exclusions -->
    <test.exclude.pattern>$</test.exclude.pattern> <!-- junk pattern -->
    <test.include.pattern>**/Test*.java</test.include.pattern>

  </properties>

  <modules>
    <module>flume-ng-core</module>
    <module>flume-ng-sinks</module>
    <module>flume-ng-node</module>
    <module>flume-ng-dist</module>
    <module>flume-ng-channels</module>
    <module>flume-ng-legacy-sources</module>
    <module>flume-ng-clients</module>
  </modules>

  <profiles>
    <profile>
      <id>hadoop-0.20.205.0</id>
      <activation>
        <property>
<<<<<<< HEAD
          <name>full-build.profile</name>
          <value>yes</value>
        </property>
        <activeByDefault>false</activeByDefault>
=======
          <name>!hadoop.profile</name>
        </property>
>>>>>>> a7b8991c
      </activation>
      <properties>
        <hadoop.version>0.20.205.0</hadoop.version>
        <hadoop.common.artifact.id>hadoop-core</hadoop.common.artifact.id>
      </properties>
      <dependencyManagement>
        <dependencies>
          <dependency>
            <groupId>org.apache.hadoop</groupId>
            <artifactId>${hadoop.common.artifact.id}</artifactId>
            <version>${hadoop.version}</version>
          </dependency>
        </dependencies>
      </dependencyManagement>
    </profile>

    <profile>
      <id>hadoop-1.0.0</id>
      <activation>
        <property>
<<<<<<< HEAD
          <name>!full-build.profile</name>
        </property>
        <activeByDefault>true</activeByDefault>
=======
          <name>hadoop.profile</name>
          <value>100</value>
        </property>
>>>>>>> a7b8991c
      </activation>
      <properties>
        <hadoop.version>1.0.0</hadoop.version>
        <hadoop.common.artifact.id>hadoop-core</hadoop.common.artifact.id>
      </properties>
      <dependencyManagement>
        <dependencies>
          <dependency>
            <groupId>org.apache.hadoop</groupId>
            <artifactId>${hadoop.common.artifact.id}</artifactId>
            <version>${hadoop.version}</version>
          </dependency>
        </dependencies>
      </dependencyManagement>
    </profile>

    <profile>
      <id>hadoop-0.23</id>
      <activation>
        <property>
          <name>hadoop.profile</name>
          <value>23</value>
        </property>
      </activation>
      <properties>
        <hadoop.version>0.23.1-SNAPSHOT</hadoop.version>
        <hadoop.common.artifact.id>hadoop-common</hadoop.common.artifact.id>
      </properties>
      <dependencyManagement>
        <dependencies>
          <dependency>
            <groupId>org.apache.hadoop</groupId>
            <artifactId>${hadoop.common.artifact.id}</artifactId>
            <version>${hadoop.version}</version>
          </dependency>
          <dependency>
            <groupId>org.apache.hadoop</groupId>
            <artifactId>hadoop-auth</artifactId>
            <version>${hadoop.version}</version>
          </dependency>
        </dependencies>
      </dependencyManagement>
    </profile>
    <profile>
      <id>compileThrift</id>
      <activation>
        <activeByDefault>false</activeByDefault>
      </activation>
      <properties>
        <thrift.executable>${env.THRIFT_HOME}/bin/thrift</thrift.executable>
      </properties>
    </profile>
<<<<<<< HEAD

    <profile>
      <id>hadoop-0.20.2-CDH3B4</id>
      <activation>
        <property>
          <name>!hadoop.profile</name>
        </property>
      <activeByDefault>true</activeByDefault>
      </activation>
      <properties>
        <hadoop.version>0.20.2-CDH3B4</hadoop.version>
        <hadoop.common.artifact.id>hadoop-core</hadoop.common.artifact.id>
        <FlushingSeqFile>bar.java</FlushingSeqFile>
        <RawSeqFile>foo.java</RawSeqFile>
      </properties>
      <dependencyManagement>
        <dependencies>
          <dependency>
            <groupId>org.apache.hadoop</groupId>
            <artifactId>${hadoop.common.artifact.id}</artifactId>
            <version>${hadoop.version}</version>
          </dependency>
        </dependencies>
      </dependencyManagement>
    </profile>

    <profile>
      <id>hadoop-0.23</id>
      <activation>
        <property>
          <name>hadoop.profile</name>
          <value>23</value>
        </property>
        <activeByDefault>false</activeByDefault>
      </activation>
      <properties>
        <hadoop.version>0.23.1-SNAPSHOT</hadoop.version>
        <hadoop.common.artifact.id>hadoop-common</hadoop.common.artifact.id>
        <FlushingSeqFile>**/FlushingSequenceFileWriter.java</FlushingSeqFile>
        <RawSeqFile>**/RawSequenceFileWriter.java</RawSeqFile>
      </properties>
      <dependencyManagement>
        <dependencies>
          <dependency>
            <groupId>org.apache.hadoop</groupId>
            <artifactId>${hadoop.common.artifact.id}</artifactId>
            <version>${hadoop.version}</version>
          </dependency>
          <dependency>
            <groupId>org.apache.hadoop</groupId>
            <artifactId>hadoop-auth</artifactId>
            <version>${hadoop.version}</version>
          </dependency>
          <dependency>
            <groupId>org.apache.hadoop</groupId>
            <artifactId>hadoop-mapreduce-client-jobclient</artifactId>
            <version>${hadoop.version}</version>
          </dependency>
        </dependencies>
      </dependencyManagement>
    </profile>

=======
>>>>>>> a7b8991c
  </profiles>

  <inceptionYear>2009</inceptionYear>

  <issueManagement>
    <system>JIRA</system>
    <url>https://issues.apache.org/jira/browse/FLUME</url>
  </issueManagement>

  <licenses>
    <license>
      <name>The Apache Software License, Version 2.0</name>
      <url>http://www.apache.org/licenses/LICENSE-2.0.txt</url>
    </license>
  </licenses>

  <mailingLists>
    <mailingList>
      <archive>http://mail-archives.apache.org/mod_mbox/incubator-flume-user/</archive>
      <name>flume-user</name>
      <post>flume-user@incubator.apache.org</post>
      <subscribe>flume-user-subscribe@incubator.apache.org</subscribe>
      <unsubscribe>flume-user-unsubscribe@incubator.apache.org</unsubscribe>
    </mailingList>
    <mailingList>
      <archive>http://mail-archives.apache.org/mod_mbox/incubator-flume-dev/</archive>
      <name>flume-dev</name>
      <post>flume-dev@incubator.apache.org</post>
      <subscribe>flume-dev-subscribe@incubator.apache.org</subscribe>
      <unsubscribe>flume-dev-unsubscribe@incubator.apache.org</unsubscribe>
    </mailingList>
  </mailingLists>

  <scm>
    <url>scm:svn:https://svn.apache.org/repos/asf/incubator/flume/</url>
    <developerConnection>scm:svn:https://svn.apache.org/repos/asf/incubator/flume/</developerConnection>
    <connection>scm:svn:https://svn.apache.org/repos/asf/incubator/flume</connection>
  </scm>

  <ciManagement>
    <system>jenkins</system>
    <url>https://builds.apache.org/job/flume-728/</url>
  </ciManagement>

  <developers>
    <developer>
      <email>jon@cloudera.com</email>
      <id>jon@cloudera.com</id>
      <name>Jon Hsieh</name>
      <organization>Cloudera</organization>
    </developer>
    <developer>
      <email>phunt@cloudera.com</email>
      <id>phunt@cloudera.com</id>
      <name>Patrick Hunt</name>
      <organization>Cloudera</organization>
    </developer>
    <developer>
      <email>henry@cloudera.com</email>
      <id>henry@cloudera.com</id>
      <name>Henry Robinson</name>
      <organization>Cloudera</organization>
    </developer>
    <developer>
      <email>esammer@cloudera.com</email>
      <id>esammer@cloudera.com</id>
      <name>E. Sammer</name>
      <organization>Cloudera</organization>
    </developer>
    <developer>
      <email>bruce.mitchener@gmail.com</email>
      <id>bruce.mitchener@gmail.com</id>
      <name>Bruce Mitchener</name>
      <organization>-</organization>
    </developer>
    <developer>
      <email>mlai@apache.org</email>
      <id>mlai@apache.org</id>
      <name>Mingjie Lai</name>
      <organization>Trend Micro</organization>
    </developer>
  </developers>

  <contributors>
    <contributor>
      <email>akimball83@gmail.com</email>
      <name>Aaron Kimball</name>
      <organization>Odiago</organization>
    </contributor>
    <contributor>
      <email>-</email>
      <name>Abhinay Mehta</name>
      <organization>-</organization>
    </contributor>
    <contributor>
      <email>baranau.a@gmail.com</email>
      <name>Alex Baranau</name>
      <organization>-</organization>
    </contributor>
    <contributor>
      <email>andrew@cloudera.com</email>
      <name>Andrew Bayer</name>
      <organization>Cloudera</organization>
    </contributor>
    <contributor>
      <email>aphadke@mozilla.com</email>
      <name>Anurag Phadke</name>
      <organization>Mozilla</organization>
    </contributor>
    <contributor>
      <email>rayan@cloudera.com</email>
      <name>Dani Rayan</name>
      <organization>Cloudera</organization>
    </contributor>
    <contributor>
      <email>darthur@digitalsmiths.com</email>
      <name>David Arthur</name>
      <organization>Digital Smiths</organization>
    </contributor>
    <contributor>
      <email>david.zuelke@bitextender.com</email>
      <name>David Zuelke</name>
      <organization>Bit Extender</organization>
    </contributor>
    <contributor>
      <email>dvryaboy@gmail.com</email>
      <name>Dmitry Ryaboy</name>
      <organization>Twitter</organization>
    </contributor>
    <contributor>
      <email>jacob.rideout@returnpath.net</email>
      <name>Jacob Rideout</name>
      <organization>ReturnPath</organization>
    </contributor>
    <contributor>
      <email>tlipcon@cloudera.com</email>
      <name>Todd Lipcon</name>
      <organization>Cloudera</organization>
    </contributor>
    <contributor>
      <email>vibhor@cloudera.com</email>
      <name>Vibhor Bhatt</name>
      <organization>Cloudera</organization>
    </contributor>
    <contributor>
      <email>newalex@cloudera.com</email>
      <name>Alex Newman</name>
      <organization>Cloudera</organization>
    </contributor>
    <contributor>
      <email>patrick@cloudera.com</email>
      <name>Patrick Angeles</name>
      <organization>Cloudera</organization>
    </contributor>
    <contributor>
      <email>pwendell@cloudera.com</email>
      <name>Patrick Wendell</name>
      <organization>Cloudera</organization>
    </contributor>
  </contributors>

  <organization>
    <name>Apache Software Foundation</name>
    <url>http://www.apache.org</url>
  </organization>

  <pluginRepositories>

    <pluginRepository>
      <id>repo1.maven.org</id>
      <url>http://repo1.maven.org/maven2</url>
      <releases>
        <enabled>true</enabled>
      </releases>
      <snapshots>
        <enabled>false</enabled>
      </snapshots>
    </pluginRepository>

  </pluginRepositories>

  <repositories>
    <repository>
      <id>repo1.maven.org</id>
      <url>http://repo1.maven.org/maven2</url>
      <releases>
        <enabled>true</enabled>
      </releases>
      <snapshots>
        <enabled>false</enabled>
      </snapshots>
    </repository>

    <repository>
      <id>repository.jboss.org</id>
      <url>http://repository.jboss.org/nexus/content/groups/public/
      </url>
      <snapshots>
        <enabled>false</enabled>
      </snapshots>
    </repository>

    <repository>
      <id>apache.staging.https</id>
      <name>Apache Staging Repository</name>
      <url>https://repository.apache.org/content/repositories/snapshots/</url>
      <snapshots>
        <enabled>true</enabled>
      </snapshots>
    </repository>

  </repositories>

  <distributionManagement>
    <repository>
      <id>apache.staging.https</id>
      <name>Apache Staging Repository</name>
      <url>https://repository.apache.org/service/local/staging/deploy/maven2/</url>
    </repository>
  </distributionManagement>

  <build>

    <plugins>
      <plugin>
        <groupId>org.apache.rat</groupId>
        <artifactId>apache-rat-plugin</artifactId>
      </plugin>

      <plugin>
        <artifactId>maven-javadoc-plugin</artifactId>
        <version>2.8.1</version>
        <executions>
          <execution>
            <id>javadoc-jar</id>
            <phase>package</phase>
            <goals>
              <goal>aggregate</goal>
            </goals>
            <configuration>
              <!-- switch on dependency-driven aggregation -->
              <includeDependencySources>true</includeDependencySources>

              <dependencySourceIncludes>
                <!-- include ONLY flume multi-module dependencies -->
                <dependencySourceInclude>org.apache.flume:*</dependencySourceInclude>
              </dependencySourceIncludes>
            </configuration>
          </execution>
        </executions>
      </plugin>
    </plugins>

    <pluginManagement>
      <plugins>

        <plugin>
          <groupId>org.apache.maven.plugins</groupId>
          <artifactId>maven-compiler-plugin</artifactId>
          <version>2.3.2</version>
          <configuration>
            <source>1.6</source>
            <target>1.6</target>
	          <excludes>
              <exclude>${FlushingSeqFile}</exclude>
              <exclude>${RawSeqFile}</exclude>
	          </excludes>
          </configuration>
        </plugin>

        <plugin>
          <groupId>org.apache.maven.plugins</groupId>
          <artifactId>maven-surefire-plugin</artifactId>
          <version>2.6</version>
          <configuration>
            <forkMode>always</forkMode>
            <forkedProcessTimeoutInSeconds>480</forkedProcessTimeoutInSeconds>
            <redirectTestOutputToFile>true</redirectTestOutputToFile>
            <includes>
              <include>${test.include.pattern}</include>
            </includes>
            <excludes>
              <exclude>**/*$*</exclude>
              <exclude>${test.exclude.pattern}</exclude>
            </excludes>
          </configuration>
        </plugin>

        <plugin>
          <groupId>org.apache.rat</groupId>
          <artifactId>apache-rat-plugin</artifactId>
          <version>0.7</version>
          <executions>
            <execution>
              <id>test.rat</id>
              <phase>test</phase>
              <goals>
                <goal>check</goal>
              </goals>
              <configuration>
                <excludes>
                  <exclude>.git/</exclude>
                  <exclude>.gitignore</exclude>
                  <!-- ASF jenkins box puts the Maven repo in our root directory. -->
                  <exclude>.repository/</exclude>
                  <exclude>**/*.diff</exclude>
                  <exclude>**/*.patch</exclude>
                </excludes>
              </configuration>
            </execution>
          </executions>
        </plugin>

        <plugin>
          <groupId>org.apache.maven.plugins</groupId>
          <artifactId>maven-assembly-plugin</artifactId>
          <version>2.2.2</version>
        </plugin>

        <plugin>
          <groupId>org.apache.avro</groupId>
          <artifactId>avro-maven-plugin</artifactId>
          <version>1.6.1</version>
        </plugin>

        <plugin>
          <groupId>com.thoughtworks.paranamer</groupId>
          <artifactId>paranamer-maven-plugin</artifactId>
          <version>2.3</version>
        </plugin>

      </plugins>

    </pluginManagement>

  </build>

  <dependencyManagement>
    <dependencies>

      <dependency>
        <groupId>junit</groupId>
        <artifactId>junit</artifactId>
        <version>4.10</version>
        <scope>test</scope>
      </dependency>

      <dependency>
        <groupId>org.mockito</groupId>
        <artifactId>mockito-all</artifactId>
        <version>1.9.0</version>
        <scope>test</scope>
      </dependency>

      <!-- Dependencies: compile -->

      <dependency>
        <groupId>commons-cli</groupId>
        <artifactId>commons-cli</artifactId>
        <version>1.2</version>
      </dependency>

      <dependency>
        <groupId>commons-logging</groupId>
        <artifactId>commons-logging</artifactId>
        <version>1.1.1</version>
      </dependency>

      <dependency>
        <groupId>commons-configuration</groupId>
        <artifactId>commons-configuration</artifactId>
        <version>1.6</version>
      </dependency>

      <dependency>
        <groupId>com.google.guava</groupId>
        <artifactId>guava</artifactId>
        <version>10.0.1</version>
      </dependency>

      <dependency>
        <groupId>log4j</groupId>
        <artifactId>log4j</artifactId>
        <version>1.2.16</version>
        <exclusions>
          <exclusion>
            <groupId>com.sun.jdmk</groupId>
            <artifactId>jmxtools</artifactId>
          </exclusion>
          <exclusion>
            <groupId>com.sun.jmx</groupId>
            <artifactId>jmxri</artifactId>
          </exclusion>
        </exclusions>
      </dependency>

      <dependency>
        <groupId>org.slf4j</groupId>
        <artifactId>slf4j-api</artifactId>
        <version>1.6.4</version>
      </dependency>

      <dependency>
        <groupId>org.slf4j</groupId>
        <artifactId>slf4j-log4j12</artifactId>
        <version>1.6.4</version>
      </dependency>

      <dependency>
        <groupId>org.slf4j</groupId>
        <artifactId>slf4j-jcl</artifactId>
        <version>1.6.4</version>
      </dependency>

      <dependency>
        <groupId>org.apache.avro</groupId>
        <artifactId>avro</artifactId>
        <version>1.6.1</version>
      </dependency>

      <dependency>
        <groupId>org.apache.avro</groupId>
        <artifactId>avro-compiler</artifactId>
        <version>1.6.1</version>
      </dependency>

      <dependency>
        <groupId>org.apache.avro</groupId>
        <artifactId>avro-ipc</artifactId>
        <version>1.6.1</version>
      </dependency>

      <dependency>
        <groupId>org.apache.thrift</groupId>
        <artifactId>libthrift</artifactId>
        <version>0.6.1</version>
      </dependency>

      <dependency>
<<<<<<< HEAD
        <groupId>org.apache.avro</groupId>
        <artifactId>avro</artifactId>
        <version>1.5.4</version>
      </dependency>

      <dependency>
        <groupId>org.apache.avro</groupId>
        <artifactId>avro-compiler</artifactId>
        <version>1.5.4</version>
      </dependency>

      <dependency>
        <groupId>org.apache.avro</groupId>
        <artifactId>avro-ipc</artifactId>
        <version>1.5.4</version>
=======
        <groupId>org.apache.hadoop</groupId>
        <artifactId>hadoop-common</artifactId>
        <version>${hadoop.version}</version>
      </dependency>

      <dependency>
        <groupId>commons-io</groupId>
        <artifactId>commons-io</artifactId>
        <version>2.1</version>
      </dependency>

      <dependency>
        <groupId>commons-dbcp</groupId>
        <artifactId>commons-dbcp</artifactId>
        <version>1.4</version>
      </dependency>

      <dependency>
        <groupId>org.apache.derby</groupId>
        <artifactId>derby</artifactId>
        <version>10.8.2.2</version>
      </dependency>

      <dependency>
        <groupId>org.codehaus.jackson</groupId>
        <artifactId>jackson-core-asl</artifactId>
        <version>1.9.3</version>
>>>>>>> a7b8991c
      </dependency>

      <dependency>
        <groupId>org.codehaus.jackson</groupId>
        <artifactId>jackson-mapper-asl</artifactId>
        <version>1.9.3</version>
      </dependency>

      <dependency>
        <groupId>org.schwering</groupId>
        <artifactId>irclib</artifactId>
        <version>1.10</version>
      </dependency>

      <!-- internal module dependencies -->

      <dependency>
        <groupId>org.apache.flume</groupId>
        <artifactId>flume-ng-core</artifactId>
        <version>1.1.0-incubating-SNAPSHOT</version>
      </dependency>

      <dependency>
        <groupId>org.apache.flume</groupId>
        <artifactId>flume-ng-node</artifactId>
        <version>1.1.0-incubating-SNAPSHOT</version>
      </dependency>

      <dependency>
        <groupId>org.apache.flume.flume-ng-channels</groupId>
        <artifactId>flume-file-channel</artifactId>
        <version>1.1.0-incubating-SNAPSHOT</version>
      </dependency>

      <dependency>
<<<<<<< HEAD
        <groupId>org.arabidopsis.ahocorasick</groupId>
        <artifactId>ahocorasick</artifactId>
        <version>2.x</version>
=======
        <groupId>org.apache.flume.flume-ng-channels</groupId>
        <artifactId>flume-jdbc-channel</artifactId>
        <version>1.1.0-incubating-SNAPSHOT</version>
      </dependency>

      <dependency>
        <groupId>org.apache.flume.flume-ng-sinks</groupId>
        <artifactId>flume-hdfs-sink</artifactId>
        <version>1.1.0-incubating-SNAPSHOT</version>
      </dependency>

      <dependency>
        <groupId>org.apache.flume.flume-ng-sinks</groupId>
        <artifactId>flume-irc-sink</artifactId>
        <version>1.1.0-incubating-SNAPSHOT</version>
      </dependency>

      <dependency>
        <groupId>org.apache.flume.flume-ng-legacy-sources</groupId>
        <artifactId>flume-thrift-source</artifactId>
        <version>1.1.0-incubating-SNAPSHOT</version>
      </dependency>

      <dependency>
        <groupId>org.apache.flume.flume-ng-legacy-sources</groupId>
        <artifactId>flume-avro-source</artifactId>
        <version>1.1.0-incubating-SNAPSHOT</version>
>>>>>>> a7b8991c
      </dependency>

    </dependencies>
  </dependencyManagement>

</project><|MERGE_RESOLUTION|>--- conflicted
+++ resolved
@@ -56,15 +56,8 @@
       <id>hadoop-0.20.205.0</id>
       <activation>
         <property>
-<<<<<<< HEAD
-          <name>full-build.profile</name>
-          <value>yes</value>
-        </property>
-        <activeByDefault>false</activeByDefault>
-=======
           <name>!hadoop.profile</name>
         </property>
->>>>>>> a7b8991c
       </activation>
       <properties>
         <hadoop.version>0.20.205.0</hadoop.version>
@@ -85,15 +78,9 @@
       <id>hadoop-1.0.0</id>
       <activation>
         <property>
-<<<<<<< HEAD
-          <name>!full-build.profile</name>
-        </property>
-        <activeByDefault>true</activeByDefault>
-=======
           <name>hadoop.profile</name>
           <value>100</value>
         </property>
->>>>>>> a7b8991c
       </activation>
       <properties>
         <hadoop.version>1.0.0</hadoop.version>
@@ -146,71 +133,6 @@
         <thrift.executable>${env.THRIFT_HOME}/bin/thrift</thrift.executable>
       </properties>
     </profile>
-<<<<<<< HEAD
-
-    <profile>
-      <id>hadoop-0.20.2-CDH3B4</id>
-      <activation>
-        <property>
-          <name>!hadoop.profile</name>
-        </property>
-      <activeByDefault>true</activeByDefault>
-      </activation>
-      <properties>
-        <hadoop.version>0.20.2-CDH3B4</hadoop.version>
-        <hadoop.common.artifact.id>hadoop-core</hadoop.common.artifact.id>
-        <FlushingSeqFile>bar.java</FlushingSeqFile>
-        <RawSeqFile>foo.java</RawSeqFile>
-      </properties>
-      <dependencyManagement>
-        <dependencies>
-          <dependency>
-            <groupId>org.apache.hadoop</groupId>
-            <artifactId>${hadoop.common.artifact.id}</artifactId>
-            <version>${hadoop.version}</version>
-          </dependency>
-        </dependencies>
-      </dependencyManagement>
-    </profile>
-
-    <profile>
-      <id>hadoop-0.23</id>
-      <activation>
-        <property>
-          <name>hadoop.profile</name>
-          <value>23</value>
-        </property>
-        <activeByDefault>false</activeByDefault>
-      </activation>
-      <properties>
-        <hadoop.version>0.23.1-SNAPSHOT</hadoop.version>
-        <hadoop.common.artifact.id>hadoop-common</hadoop.common.artifact.id>
-        <FlushingSeqFile>**/FlushingSequenceFileWriter.java</FlushingSeqFile>
-        <RawSeqFile>**/RawSequenceFileWriter.java</RawSeqFile>
-      </properties>
-      <dependencyManagement>
-        <dependencies>
-          <dependency>
-            <groupId>org.apache.hadoop</groupId>
-            <artifactId>${hadoop.common.artifact.id}</artifactId>
-            <version>${hadoop.version}</version>
-          </dependency>
-          <dependency>
-            <groupId>org.apache.hadoop</groupId>
-            <artifactId>hadoop-auth</artifactId>
-            <version>${hadoop.version}</version>
-          </dependency>
-          <dependency>
-            <groupId>org.apache.hadoop</groupId>
-            <artifactId>hadoop-mapreduce-client-jobclient</artifactId>
-            <version>${hadoop.version}</version>
-          </dependency>
-        </dependencies>
-      </dependencyManagement>
-    </profile>
-
-=======
->>>>>>> a7b8991c
   </profiles>
 
   <inceptionYear>2009</inceptionYear>
@@ -286,12 +208,6 @@
       <name>Bruce Mitchener</name>
       <organization>-</organization>
     </developer>
-    <developer>
-      <email>mlai@apache.org</email>
-      <id>mlai@apache.org</id>
-      <name>Mingjie Lai</name>
-      <organization>Trend Micro</organization>
-    </developer>
   </developers>
 
   <contributors>
@@ -410,15 +326,6 @@
       </url>
       <snapshots>
         <enabled>false</enabled>
-      </snapshots>
-    </repository>
-
-    <repository>
-      <id>apache.staging.https</id>
-      <name>Apache Staging Repository</name>
-      <url>https://repository.apache.org/content/repositories/snapshots/</url>
-      <snapshots>
-        <enabled>true</enabled>
       </snapshots>
     </repository>
 
@@ -474,17 +381,13 @@
           <configuration>
             <source>1.6</source>
             <target>1.6</target>
-	          <excludes>
-              <exclude>${FlushingSeqFile}</exclude>
-              <exclude>${RawSeqFile}</exclude>
-	          </excludes>
           </configuration>
         </plugin>
 
         <plugin>
           <groupId>org.apache.maven.plugins</groupId>
           <artifactId>maven-surefire-plugin</artifactId>
-          <version>2.6</version>
+          <version>2.8.1</version>
           <configuration>
             <forkMode>always</forkMode>
             <forkedProcessTimeoutInSeconds>480</forkedProcessTimeoutInSeconds>
@@ -650,23 +553,6 @@
       </dependency>
 
       <dependency>
-<<<<<<< HEAD
-        <groupId>org.apache.avro</groupId>
-        <artifactId>avro</artifactId>
-        <version>1.5.4</version>
-      </dependency>
-
-      <dependency>
-        <groupId>org.apache.avro</groupId>
-        <artifactId>avro-compiler</artifactId>
-        <version>1.5.4</version>
-      </dependency>
-
-      <dependency>
-        <groupId>org.apache.avro</groupId>
-        <artifactId>avro-ipc</artifactId>
-        <version>1.5.4</version>
-=======
         <groupId>org.apache.hadoop</groupId>
         <artifactId>hadoop-common</artifactId>
         <version>${hadoop.version}</version>
@@ -694,7 +580,6 @@
         <groupId>org.codehaus.jackson</groupId>
         <artifactId>jackson-core-asl</artifactId>
         <version>1.9.3</version>
->>>>>>> a7b8991c
       </dependency>
 
       <dependency>
@@ -730,11 +615,6 @@
       </dependency>
 
       <dependency>
-<<<<<<< HEAD
-        <groupId>org.arabidopsis.ahocorasick</groupId>
-        <artifactId>ahocorasick</artifactId>
-        <version>2.x</version>
-=======
         <groupId>org.apache.flume.flume-ng-channels</groupId>
         <artifactId>flume-jdbc-channel</artifactId>
         <version>1.1.0-incubating-SNAPSHOT</version>
@@ -762,7 +642,6 @@
         <groupId>org.apache.flume.flume-ng-legacy-sources</groupId>
         <artifactId>flume-avro-source</artifactId>
         <version>1.1.0-incubating-SNAPSHOT</version>
->>>>>>> a7b8991c
       </dependency>
 
     </dependencies>
